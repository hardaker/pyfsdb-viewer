"""reads and displays a fsdb table to the screen"""

from argparse import ArgumentParser, ArgumentDefaultsHelpFormatter
import os
import logging
<<<<<<< HEAD
=======
import sys
import re
import subprocess
import tempfile
from subprocess import Popen, PIPE, STDOUT
import shlex
from shutil import copyfile
>>>>>>> 58bad12d

from textual.app import App, ComposeResult
from textual.widgets import (
    Button,
    DataTable,
    Header,
    Label,
    Footer,
    TextLog,
    Input,
    Checkbox,
)

from textual.containers import (
    Container,
<<<<<<< HEAD
    # ScrollableContainer,
    Horizontal,
    Vertical,
    # VerticalScroll,
=======
    ScrollableContainer,
    Horizontal,
    Vertical,
    VerticalScroll,
>>>>>>> 58bad12d
)

from textual.binding import Binding

from pyfsdb_viewer.dataloader.fsdbloader import FsdbLoader
from pyfsdb_viewer.dataloader.processloader import ProcessLoader


def parse_args():
    "Parse the command line arguments."
    parser = ArgumentParser(
        formatter_class=ArgumentDefaultsHelpFormatter,
        description=__doc__,
        epilog="Exmaple Usage: pdbview FILE.fsdb",
    )

    parser.add_argument(
        "--log-level",
        "--ll",
        default="info",
        help="Define the logging verbosity level (debug, info, warning, error, fotal, critical).",
    )

    parser.add_argument(
        "-n",
        "--max-rows",
        default=1024,
        type=int,
        help="Maximum number of rows to load at start",
    )

    parser.add_argument("input_file", help="The file to view")

    args = parser.parse_args()
    log_level = args.log_level.upper()
    logging.basicConfig(level=log_level, format="%(levelname)-10s:\t%(message)s")
    return args


def convert_bindings(binding_list):
    "converts a set of tuples with extra information into a minimal binding set"
    out = []
    for binding in binding_list:
        if isinstance(binding, tuple):
            out.append((binding[0], binding[1], binding[2]))
        else:
            out.append(binding)


class FsdbView(App):
    "FSDB File Viewer"

    CSS_PATH = "pyfsdb_viewer.css"
    KEYS = [
        ("?", "help", "Help", "Display this help"),
        ("q", "cancel", "Close/Quit", "Close the current dialog or Quit pdbview"),
        (
            "a",
            "add_column",
            "Add column",
            "Add a new column to the table (uses dbcolcreate)",
        ),
        (
            "d",
            "remove_column",
            "Delete column",
            "Remove the current column from the table (uses dbcol)",
        ),
        (
            "c",
            "select_columns",
            "Select columns",
            "Select which columns to keep (uses dbcol)",
        ),
        (
            "h",
            "show_history",
            "command History",
            "Shows the command history that created the file",
        ),
        ("f", "filter", "Filter", "Filter the data (uses pdbrow)"),
        ("e", "eval", "Eval", "Evaluate every row (uses pdbroweval)"),
        ("|", "pipe", "add command", "Pass the data through any command"),
        (
            "l",
            "load_more_data",
            "Load more",
            "Load more data if the display is truncated",
        ),
        Binding("escape", "cancel", "Cancel", show="false"),
        Binding("z", "show_debug_log", "Debug", show="false"),
        ("s", "save", "Save", "Save the current dataset as a new file"),
        ("u", "undo", "Undo", "Undo the previous change (go backward in history)"),
    ]
    BINDINGS = [(x[0], x[1], x[2]) if isinstance(x, tuple) else x for x in KEYS]

    def __init__(self, input_file, *args, **kwargs):
        self.debug_log = []

        self.loader = FsdbLoader(open(input_file, "r"))
        self.input_files = [self.loader]
        self.added_comments = False
        self.current_screen = None
        self.empty_table = False
        self.row_count = 0

        self.max_rows = None
        if "max_rows" in kwargs:
            self.max_rows = kwargs["max_rows"]
            del kwargs["max_rows"]

        super().__init__(*args, **kwargs)

    def error(self, err_string, prompt="error: "):
        "displays an error message (will be a dialog box)"
        lab = Label(err_string)
        self.mount_and_focus(
            lab,
            prompt=prompt,
            buttons={"Close": self.action_cancel},
            widget_height=len(err_string.split("\n")),
        )

    def debug(self, obj, location="/tmp/debug.txt"):
        self.debug_log.append(str(obj))
        with open(location, "a") as d:
            d.write(str(obj) + "\n")

    def compose(self) -> ComposeResult:
        self.header = Header()

        self.debug(f"{self.loader}")
        self.ourtitle = Label(self.loader.name, id="ourtitle")

        self.data_table = DataTable(fixed_rows=0, id="fsdbtable")

        self.footer = Footer()

        self.container = Container(
            self.header, self.ourtitle, self.data_table, self.footer, id="mainpanel"
        )
        yield self.container

    def reload_data(self):
        self.clear(True)
        self.load_data()

    def load_data(self) -> None:
        "Creates a new FsdbLoader from the current input file and loads the view"
        try:
            self.loader.load_data()
        except Exception:
            self.error("failed")
            return

        try:
            columns = self.loader.column_names
        except Exception:
            # this could have failed on an empty file (at least)
            self.error("failed to get column data")
            return

        self.data_table.add_columns(*columns)
        self.rows = []
        self.action_load_more_data()
        self.ourtitle.update(self.loader.name)

    def on_mount(self) -> None:
        self.load_data()
        self.data_table.focus()

    def close_current_screen(self):
        self.buttons = None
        if self.current_screen:
            self.current_screen.remove()
            self.current_screen = None

    def on_button_pressed(self, event: Button.Pressed) -> None:
        if self.buttons:
            button_label = str(event.control.label)
            if button_label in self.buttons:
                self.debug(f"callback for {button_label} in {self.buttons}")
                if self.buttons[button_label]:
                    self.buttons[button_label](event)
                else:
                    self.debug(f"no callback defined for for {button_label}")
            else:
                self.debug(f"failed to find callback for {button_label}")
                self.close_current_screen()  # default is close

        else:
            self.error("no buttons/actions were defined")

    def action_exit(self):
        self.clean_and_exit()

    #
    # Actions from events
    #

    def clear(self, clear_columns=False):
        self.data_table.clear(columns=clear_columns)
        self.row_count = 0
        self.empty_table = True

    def action_load_more_data(self, clear_data=False) -> None:

        # note: the textual object count always returns 0, so we track rows ourselves
        if self.empty_table or clear_data:
            self.clear()

        added_rows = self.loader.load_more_data(self.rows, self.max_rows)
        self.debug(
            f"adding {len(added_rows)} rows (closed={self.loader.is_closed}, current={self.row_count}"
        )

        if len(added_rows) > 0:
            self.data_table.add_rows(added_rows)
            self.row_count += len(added_rows)
            self.empty_table = False

        elif self.row_count == 0 and not self.loader.is_closed:
            self.data_table.add_rows([["!! no data yet (use 'l' to load more) !!"]])
            self.empty_table = True

        elif self.row_count == 0:
            self.data_table.add_rows([["!! EMPTY FILE !!"]])
            self.empty_table = True

    def clean_and_exit(self):
        for loader in self.input_files:
            loader.cleanup()
        self.exit()

    def action_cancel(self, event=None):
        if self.current_screen:
            self.close_current_screen()
        else:
            self.clean_and_exit()

    def action_undo(self, event=None):
        last_loader = self.input_files.pop()
        last_loader.cleanup()
        self.loader = self.input_files[-1]
        self.clear(True)
        self.reload_data()

    def action_help(self, event=None):
        tl = TextLog()
        tl.write("ESC:  exit a dialog box")
        for n, binding in enumerate(self.KEYS):
            if isinstance(binding, tuple):
                helptext = binding[2]
                if len(binding) > 3:
                    helptext = binding[3]
                tl.write(f"{binding[0] + ':':<4}  {helptext}")
<<<<<<< HEAD
        c = self.mount_cmd_input_and_focus(tl, "Help: (pres ESC to exit)")
        tl.styles.height = n + 1
        c.styles.height = n + 5

    def action_remove_row(self):
        row_id, _ = self.data_table.coordinate_to_cell_key(
            self.data_table.cursor_coordinate
        )

        self.data_table.remove_row(row_id)
=======
        c = self.mount_and_focus(tl, "Help: (pres ESC to exit)")
        tl.styles.height = n + 1
        c.styles.height = n + 5
>>>>>>> 58bad12d

    def mount_and_focus(
        self,
        widget,
        prompt="argument: ",
        buttons={},
        ok_callback=None,
        class_name="entry_dialog",
        widget_height=0,
    ):
        "binds a standard input box and mounts after history"

        self.close_current_screen()  # close anything existing

        self.current_widget = widget
        self.label = Label(prompt, classes="entry_label")

        container = Vertical(self.label, widget, classes=class_name)

        # use default buttons if the ok_callback was created
        if len(buttons) == 0 and ok_callback:
            buttons = {"Ok": ok_callback, "Cancel": self.action_cancel}

        if len(buttons) > 0:
            button_horiz = Horizontal(classes="entry_button_row")
            for button in buttons:
                button_widget = Button(button, classes="entry_button")
                button_horiz.compose_add_child(button_widget)

            container.compose_add_child(button_horiz)

        # show the new widget after the history
        if widget_height:
            container.styles.height = widget_height + 7
        self.mount(container)

        # and focus the keyboard toward it
        widget.focus()
        self.current_screen = container
        self.buttons = buttons
        self.debug(f"storing buttons: {self.buttons}")

        return container

    def run_command_with_arguments(self, command_name, prompt):
        "runs a given command after prompting for an input value"

        saved_self = self

        def action_submit(self):
            "callback with the value stored in the saved Input"
            saved_self.debug(self)
            value = saved_self.prompter.value
            saved_self.debug(f"running: {command_name} / {value}")
            if saved_self.run_pipe([command_name, value]):
                saved_self.close_current_screen()

        def action_submit_noargs():
            action_submit(None)

        self.prompter = Input()
        self.prompter.action_submit = action_submit_noargs
<<<<<<< HEAD
        self.mount_cmd_input_and_focus(
            self.prompter, prompt=prompt, ok_callback=action_submit
        )
=======
        self.mount_and_focus(self.prompter, prompt=prompt, ok_callback=action_submit)
>>>>>>> 58bad12d

    def action_add_column(self):
        "add a new column to the data with pdbcolcreate"

        self.run_command_with_arguments("dbcolcreate", "Create a new column: ")

    def action_select_columns(self):
        "Allows a user to select a bunch of columns to display"
        columns = []
        for column in self.data_table.ordered_columns:
            cbox = Checkbox(
                str(column.label), disabled=False, value=True, classes="column-select"
            )
            columns.append(cbox)

        saved_self = self

        def action_submit(self):
            keep_columns = []
            for column in columns:
                if column.value:
                    keep_columns.append(str(column.label))
            saved_self.debug(f"keeping columns: {keep_columns}")

            if saved_self.run_pipe(["dbcol"] + keep_columns):
                saved_self.close_current_screen()

        def action_disable(self):
            for column in columns:
                column.value = False

        def action_enable(self):
            for column in columns:
                column.value = True

        buttons = {
            "Ok": action_submit,
            "Check All": action_enable,
            "Uncheck All": action_disable,
            "Cancel": self.action_cancel,
        }

        v = Vertical(*columns)
<<<<<<< HEAD
        v.styles.height = len(columns)
        c = self.mount_cmd_input_and_focus(
            v, "Select columns to display", ok_callback=action_submit
        )
        c.styles.height = len(columns) + 7
=======
        v.styles.height = len(columns) * 3
        c = self.mount_and_focus(
            v,
            "Select columns to display",
            buttons=buttons,
        )
        c.styles.height = len(columns) * 3 + 8
>>>>>>> 58bad12d
        columns[0].focus()

    def action_filter(self):
        "apply a row filter with pdbrow"

        self.run_command_with_arguments("pdbrow", "pdbrow filter: ")

    def action_eval(self):
        "Evaluate rows with a pdbroweval expression"

        self.run_command_with_arguments("pdbroweval", "pdbroweval expr: ")

    def action_save(self):
        "saves the current contents to a new file"

        saved_self = self

        def save_current(button=None):
            "renames the current file, or copies it if renaming isn't possible"
            new_path = str(saved_self.save_info.value)

            # try to rename it (ie, just move it)
            try:
                os.rename(saved_self.input_files[-1].name, new_path)
            except Exception:
                # otherwise copy it
                copyfile(saved_self.input_files[-1].name, new_path)

            saved_self.loader = FsdbLoader(new_path)
            saved_self.input_files[-1] = saved_self.loader
            saved_self.ourtitle.update(new_path)
            saved_self.close_current_screen()

        if len(self.input_files) == 1:
            self.error("Cannot rename the unmodified original file")
            return

        self.save_info = Input()
        self.save_info.action_submit = save_current
        self.mount_and_focus(
            self.save_info, "Save data to file:", ok_callback=save_current
        )

    def action_remove_column(self):
        "drops the current column by calling dbcol"
        columns = self.data_table.ordered_columns
        new_columns = []
        for n, column in enumerate(columns):
            if self.data_table.cursor_column != n:
                new_columns.append(str(column.label))

        # TODO: allow passing of exact arguments in a list
        self.run_pipe(["dbcol"] + new_columns)

    def action_pipe(self):
        "prompt for a command to run"

        saved_self = self

        def run_entered_full_command(input_widget=None):
            if self.run_pipe(saved_self.input_widget.value):
                saved_self.close_current_screen()

        self.input_widget = Input()
        self.input_widget.action_submit = run_entered_full_command

        self.mount_and_focus(
            self.input_widget,
            "Pipe date through a command: ",
            ok_callback=run_entered_full_command,
        )

    def run_pipe(self, command_parts="dbcolcreate foo") -> bool:
        "Runs a new command on the data, and re-displays the output file"

        try:
            self.loader = ProcessLoader(command_parts, self.loader.name)
        except Exception as e:
            self.debug("displaying error")
            self.error(f"process failed:\n\n {e}")
            self.debug("ending displaying")
            return False

        # save the new temporary file name
        self.input_files.append(self.loader)

        # load it all up
        self.reload_data()

        return True

    def action_show_debug_log(self):
        self.debug("showing debug log")
        self.debug_log_ui = TextLog(id="debug_log")
        for line in self.debug_log:
            self.debug_log_ui.write(line)
        self.mount_and_focus(
            self.debug_log_ui, class_name="text_dialog", buttons=["Close"]
        )

    def action_show_history(self, force=False):
        "show's the command history that created the file"

        self.debug("showing history")
        self.history_log = ""

        if self.loader.commands is None:
            # this means pyfsdb couldn't get them
            self.history_log = "[HISTORY UNAVAILABLE]"
        else:
            for n, command in enumerate(self.loader.fsh.commands):
                self.history_log += f"{command}\n"
                if n >= 20:
                    self.history_log += f"\n[HISTORY TRUNCATED]"
                    break

        self.error(self.history_log, prompt="FSDB History")


def main():
    args = parse_args()
    app = FsdbView(args.input_file, max_rows=args.max_rows)
    app.run()


if __name__ == "__main__":
    main()<|MERGE_RESOLUTION|>--- conflicted
+++ resolved
@@ -3,16 +3,7 @@
 from argparse import ArgumentParser, ArgumentDefaultsHelpFormatter
 import os
 import logging
-<<<<<<< HEAD
-=======
-import sys
-import re
-import subprocess
-import tempfile
-from subprocess import Popen, PIPE, STDOUT
-import shlex
 from shutil import copyfile
->>>>>>> 58bad12d
 
 from textual.app import App, ComposeResult
 from textual.widgets import (
@@ -28,17 +19,10 @@
 
 from textual.containers import (
     Container,
-<<<<<<< HEAD
     # ScrollableContainer,
     Horizontal,
     Vertical,
     # VerticalScroll,
-=======
-    ScrollableContainer,
-    Horizontal,
-    Vertical,
-    VerticalScroll,
->>>>>>> 58bad12d
 )
 
 from textual.binding import Binding
@@ -295,22 +279,9 @@
                 if len(binding) > 3:
                     helptext = binding[3]
                 tl.write(f"{binding[0] + ':':<4}  {helptext}")
-<<<<<<< HEAD
-        c = self.mount_cmd_input_and_focus(tl, "Help: (pres ESC to exit)")
-        tl.styles.height = n + 1
-        c.styles.height = n + 5
-
-    def action_remove_row(self):
-        row_id, _ = self.data_table.coordinate_to_cell_key(
-            self.data_table.cursor_coordinate
-        )
-
-        self.data_table.remove_row(row_id)
-=======
         c = self.mount_and_focus(tl, "Help: (pres ESC to exit)")
         tl.styles.height = n + 1
         c.styles.height = n + 5
->>>>>>> 58bad12d
 
     def mount_and_focus(
         self,
@@ -373,13 +344,7 @@
 
         self.prompter = Input()
         self.prompter.action_submit = action_submit_noargs
-<<<<<<< HEAD
-        self.mount_cmd_input_and_focus(
-            self.prompter, prompt=prompt, ok_callback=action_submit
-        )
-=======
         self.mount_and_focus(self.prompter, prompt=prompt, ok_callback=action_submit)
->>>>>>> 58bad12d
 
     def action_add_column(self):
         "add a new column to the data with pdbcolcreate"
@@ -423,13 +388,6 @@
         }
 
         v = Vertical(*columns)
-<<<<<<< HEAD
-        v.styles.height = len(columns)
-        c = self.mount_cmd_input_and_focus(
-            v, "Select columns to display", ok_callback=action_submit
-        )
-        c.styles.height = len(columns) + 7
-=======
         v.styles.height = len(columns) * 3
         c = self.mount_and_focus(
             v,
@@ -437,7 +395,6 @@
             buttons=buttons,
         )
         c.styles.height = len(columns) * 3 + 8
->>>>>>> 58bad12d
         columns[0].focus()
 
     def action_filter(self):
@@ -551,7 +508,7 @@
             for n, command in enumerate(self.loader.fsh.commands):
                 self.history_log += f"{command}\n"
                 if n >= 20:
-                    self.history_log += f"\n[HISTORY TRUNCATED]"
+                    self.history_log += "\n[HISTORY TRUNCATED]"
                     break
 
         self.error(self.history_log, prompt="FSDB History")
